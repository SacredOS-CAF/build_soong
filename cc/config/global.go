// Copyright 2016 Google Inc. All rights reserved.
//
// Licensed under the Apache License, Version 2.0 (the "License");
// you may not use this file except in compliance with the License.
// You may obtain a copy of the License at
//
//     http://www.apache.org/licenses/LICENSE-2.0
//
// Unless required by applicable law or agreed to in writing, software
// distributed under the License is distributed on an "AS IS" BASIS,
// WITHOUT WARRANTIES OR CONDITIONS OF ANY KIND, either express or implied.
// See the License for the specific language governing permissions and
// limitations under the License.

package config

import (
<<<<<<< HEAD
	"encoding/json"
	"fmt"
	//"io/ioutil"
	"os"
	//"path"
	//"path/filepath"
	"runtime"
	"strconv"
=======
>>>>>>> bda56078
	"strings"

	"android/soong/android"
)

var (
	// Flags used by lots of devices.  Putting them in package static variables
	// will save bytes in build.ninja so they aren't repeated for every file
	commonGlobalCflags = []string{
		"-DANDROID",
		"-fmessage-length=0",
		"-W",
		"-Wall",
		"-Wno-unused",
		"-Winit-self",
		"-Wpointer-arith",

		// Make paths in deps files relative
		"-no-canonical-prefixes",
		"-fno-canonical-system-headers",

		"-DNDEBUG",
		"-UDEBUG",

		"-fno-exceptions",
		"-Wno-multichar",

		"-O2",
		"-g",

		"-fno-strict-aliasing",
	}

	commonGlobalConlyflags = []string{}

	deviceGlobalCflags = []string{
		"-fdiagnostics-color",

		"-ffunction-sections",
		"-fdata-sections",
		"-fno-short-enums",
		"-funwind-tables",
		"-fstack-protector-strong",
		"-Wa,--noexecstack",
		"-D_FORTIFY_SOURCE=2",

		"-Wstrict-aliasing=2",

		"-Werror=return-type",
		"-Werror=non-virtual-dtor",
		"-Werror=address",
		"-Werror=sequence-point",
		"-Werror=date-time",
		"-Werror=format-security",
	}

	deviceGlobalCppflags = []string{
		"-fvisibility-inlines-hidden",
	}

	deviceGlobalLdflags = []string{
		"-Wl,-z,noexecstack",
		"-Wl,-z,relro",
		"-Wl,-z,now",
		"-Wl,--build-id=md5",
		"-Wl,--warn-shared-textrel",
		"-Wl,--fatal-warnings",
		"-Wl,--no-undefined-version",
	}

	deviceGlobalLldflags = append(ClangFilterUnknownLldflags(deviceGlobalLdflags),
		[]string{
			"-Wl,--pack-dyn-relocs=android+relr",
			"-Wl,--use-android-relr-tags",
			"-fuse-ld=lld",
		}...)

	hostGlobalCflags = []string{}

	hostGlobalCppflags = []string{}

	hostGlobalLdflags = []string{}

	hostGlobalLldflags = []string{"-fuse-ld=lld"}

	commonGlobalCppflags = []string{
		"-Wsign-promo",
	}

	noOverrideGlobalCflags = []string{
		"-Werror=int-to-pointer-cast",
		"-Werror=pointer-to-int-cast",
	}

	IllegalFlags = []string{
		"-w",
	}

	CStdVersion               = "gnu99"
	CppStdVersion             = "gnu++14"
	ExperimentalCStdVersion   = "gnu11"
	ExperimentalCppStdVersion = "gnu++1z"

	NdkMaxPrebuiltVersionInt = 27

	SDClang                  = false

	// prebuilts/clang default settings.
	ClangDefaultBase         = "prebuilts/clang/host"
	ClangDefaultVersion      = "clang-r344140b"
	ClangDefaultShortVersion = "8.0.4"

	// Directories with warnings from Android.bp files.
	WarningAllowedProjects = []string{
		"device/",
		"vendor/",
	}

	// Directories with warnings from Android.mk files.
	WarningAllowedOldProjects = []string{}
)

var pctx = android.NewPackageContext("android/soong/cc/config")

func init() {
	if android.BuildOs == android.Linux {
		commonGlobalCflags = append(commonGlobalCflags, "-fdebug-prefix-map=/proc/self/cwd=")
	}

	pctx.StaticVariable("CommonGlobalConlyflags", strings.Join(commonGlobalConlyflags, " "))
	pctx.StaticVariable("DeviceGlobalCppflags", strings.Join(deviceGlobalCppflags, " "))
	pctx.StaticVariable("DeviceGlobalLdflags", strings.Join(deviceGlobalLdflags, " "))
	pctx.StaticVariable("DeviceGlobalLldflags", strings.Join(deviceGlobalLldflags, " "))
	pctx.StaticVariable("HostGlobalCppflags", strings.Join(hostGlobalCppflags, " "))
	pctx.StaticVariable("HostGlobalLdflags", strings.Join(hostGlobalLdflags, " "))
	pctx.StaticVariable("HostGlobalLldflags", strings.Join(hostGlobalLldflags, " "))

	pctx.StaticVariable("CommonClangGlobalCflags",
		strings.Join(append(ClangFilterUnknownCflags(commonGlobalCflags), "${ClangExtraCflags}"), " "))
	pctx.StaticVariable("DeviceClangGlobalCflags",
		strings.Join(append(ClangFilterUnknownCflags(deviceGlobalCflags), "${ClangExtraTargetCflags}"), " "))
	pctx.StaticVariable("HostClangGlobalCflags",
		strings.Join(ClangFilterUnknownCflags(hostGlobalCflags), " "))
	pctx.StaticVariable("NoOverrideClangGlobalCflags",
		strings.Join(append(ClangFilterUnknownCflags(noOverrideGlobalCflags), "${ClangExtraNoOverrideCflags}"), " "))

	pctx.StaticVariable("CommonClangGlobalCppflags",
		strings.Join(append(ClangFilterUnknownCflags(commonGlobalCppflags), "${ClangExtraCppflags}"), " "))

	pctx.StaticVariable("ClangExternalCflags", "${ClangExtraExternalCflags}")

	// Everything in these lists is a crime against abstraction and dependency tracking.
	// Do not add anything to this list.
	pctx.PrefixedExistentPathsForSourcesVariable("CommonGlobalIncludes", "-I",
		[]string{
			"system/core/include",
			"system/media/audio/include",
			"hardware/libhardware/include",
			"hardware/libhardware_legacy/include",
			"hardware/ril/include",
			"libnativehelper/include",
			"frameworks/native/include",
			"frameworks/native/opengl/include",
			"frameworks/av/include",
		})
	// This is used by non-NDK modules to get jni.h. export_include_dirs doesn't help
	// with this, since there is no associated library.
	pctx.PrefixedExistentPathsForSourcesVariable("CommonNativehelperInclude", "-I",
		[]string{"libnativehelper/include_jni"})

	setSdclangVars()

	pctx.SourcePathVariable("ClangDefaultBase", ClangDefaultBase)
	pctx.VariableFunc("ClangBase", func(ctx android.PackageVarContext) string {
		if override := ctx.Config().Getenv("LLVM_PREBUILTS_BASE"); override != "" {
			return override
		}
		return "${ClangDefaultBase}"
	})
	pctx.VariableFunc("ClangVersion", func(ctx android.PackageVarContext) string {
		if override := ctx.Config().Getenv("LLVM_PREBUILTS_VERSION"); override != "" {
			return override
		}
		return ClangDefaultVersion
	})
	pctx.StaticVariable("ClangPath", "${ClangBase}/${HostPrebuiltTag}/${ClangVersion}")
	pctx.StaticVariable("ClangBin", "${ClangPath}/bin")
	pctx.StaticVariable("ClangTidyShellPath", "build/soong/scripts/clang-tidy.sh")

	pctx.VariableFunc("ClangShortVersion", func(ctx android.PackageVarContext) string {
		if override := ctx.Config().Getenv("LLVM_RELEASE_VERSION"); override != "" {
			return override
		}
		return ClangDefaultShortVersion
	})
	pctx.StaticVariable("ClangAsanLibDir", "${ClangBase}/linux-x86/${ClangVersion}/lib64/clang/${ClangShortVersion}/lib/linux")

	// These are tied to the version of LLVM directly in external/llvm, so they might trail the host prebuilts
	// being used for the rest of the build process.
	pctx.SourcePathVariable("RSClangBase", "prebuilts/clang/host")
	pctx.SourcePathVariable("RSClangVersion", "clang-3289846")
	pctx.SourcePathVariable("RSReleaseVersion", "3.8")
	pctx.StaticVariable("RSLLVMPrebuiltsPath", "${RSClangBase}/${HostPrebuiltTag}/${RSClangVersion}/bin")
	pctx.StaticVariable("RSIncludePath", "${RSLLVMPrebuiltsPath}/../lib64/clang/${RSReleaseVersion}/include")

	pctx.PrefixedExistentPathsForSourcesVariable("RsGlobalIncludes", "-I",
		[]string{
			"external/clang/lib/Headers",
			"frameworks/rs/script_api/include",
		})

	pctx.VariableFunc("CcWrapper", func(ctx android.PackageVarContext) string {
		if override := ctx.Config().Getenv("CC_WRAPPER"); override != "" {
			return override + " "
		}
		return ""
	})
}

func setSdclangVars() {
	sdclangPath := ""
	sdclangPath2 := ""
	sdclangAEFlag := ""
	sdclangFlags := ""
	sdclangFlags2 := ""

	product := android.SdclangEnv["TARGET_PRODUCT"]
	aeConfigPath := android.SdclangEnv["SDCLANG_AE_CONFIG"]
	sdclangConfigPath := android.SdclangEnv["SDCLANG_CONFIG"]
	sdclangSA := android.SdclangEnv["SDCLANG_SA_ENABLED"]

	type sdclangAEConfig struct {
		SDCLANG_AE_FLAG string
	}

	// Load AE config file and set AE flag
	if file, err := os.Open(aeConfigPath); err == nil {
		decoder := json.NewDecoder(file)
		aeConfig := sdclangAEConfig{}
		if err := decoder.Decode(&aeConfig); err == nil {
			sdclangAEFlag = aeConfig.SDCLANG_AE_FLAG
		} else {
			panic(err)
		}
	}

	// Load SD Clang config file and set SD Clang variables
	var sdclangConfig interface{}
	if file, err := os.Open(sdclangConfigPath); err == nil {
		decoder := json.NewDecoder(file)
                // Parse the config file
		if err := decoder.Decode(&sdclangConfig); err == nil {
			config := sdclangConfig.(map[string]interface{})
			// Retrieve the default block
			if dev, ok := config["default"]; ok {
				devConfig := dev.(map[string]interface{})
				// SDCLANG is optional in the default block
				if _, ok := devConfig["SDCLANG"]; ok {
					SDClang = devConfig["SDCLANG"].(bool)
				}
				// SDCLANG_PATH is required in the default block
				if _, ok := devConfig["SDCLANG_PATH"]; ok {
					sdclangPath = devConfig["SDCLANG_PATH"].(string)
				} else {
					panic("SDCLANG_PATH is required in the default block")
				}
				// SDCLANG_PATH_2 is required in the default block
				if _, ok := devConfig["SDCLANG_PATH_2"]; ok {
					sdclangPath2 = devConfig["SDCLANG_PATH_2"].(string)
				} else {
					panic("SDCLANG_PATH_2 is required in the default block")
				}
				// SDCLANG_FLAGS is optional in the default block
				if _, ok := devConfig["SDCLANG_FLAGS"]; ok {
					sdclangFlags = devConfig["SDCLANG_FLAGS"].(string)
				}
				// SDCLANG_FLAGS_2 is optional in the default block
				if _, ok := devConfig["SDCLANG_FLAGS_2"]; ok {
					sdclangFlags2 = devConfig["SDCLANG_FLAGS_2"].(string)
				}
			} else {
				panic("Default block is required in the SD Clang config file")
			}
			// Retrieve the device specific block if it exists in the config file
			if dev, ok := config[product]; ok {
				devConfig := dev.(map[string]interface{})
				// SDCLANG is optional in the device specific block
				if _, ok := devConfig["SDCLANG"]; ok {
					SDClang = devConfig["SDCLANG"].(bool)
				}
				// SDCLANG_PATH is optional in the device specific block
				if _, ok := devConfig["SDCLANG_PATH"]; ok {
					sdclangPath = devConfig["SDCLANG_PATH"].(string)
				}
				// SDCLANG_PATH_2 is optional in the device specific block
				if _, ok := devConfig["SDCLANG_PATH_2"]; ok {
					sdclangPath2 = devConfig["SDCLANG_PATH_2"].(string)
				}
				// SDCLANG_FLAGS is optional in the device specific block
				if _, ok := devConfig["SDCLANG_FLAGS"]; ok {
					sdclangFlags = devConfig["SDCLANG_FLAGS"].(string)
				}
				// SDCLANG_FLAGS_2 is optional in the device specific block
				if _, ok := devConfig["SDCLANG_FLAGS_2"]; ok {
					sdclangFlags2 = devConfig["SDCLANG_FLAGS_2"].(string)
				}
			}
			b, _ := strconv.ParseBool(sdclangSA)
			if(b) {
				llvmsa_loc := "llvmsa"
				s := []string{sdclangFlags, "--compile-and-analyze", llvmsa_loc}
				sdclangFlags = strings.Join(s, " ")
				fmt.Println("Clang SA is enabled: ", sdclangFlags)
			} else {
				fmt.Println("Clang SA is not enabled")
			}
		} else {
			panic(err)
		}
	} else {
		fmt.Println(err)
	}

	// Override SDCLANG if the varialbe is set in the environment
	if sdclang := android.SdclangEnv["SDCLANG"]; sdclang != "" {
		if override, err := strconv.ParseBool(sdclang); err == nil {
			SDClang = override
		}
	}

	// Sanity check SDCLANG_PATH
	if envPath := android.SdclangEnv["SDCLANG_PATH"]; sdclangPath == "" && envPath == "" {
		panic("SDCLANG_PATH can not be empty")
	}

	// Sanity check SDCLANG_PATH_2
	if envPath := android.SdclangEnv["SDCLANG_PATH_2"]; sdclangPath2 == "" && envPath == "" {
		panic("SDCLANG_PATH_2 can not be empty")
	}

	// Override SDCLANG_PATH if the variable is set in the environment
	pctx.VariableFunc("SDClangBin", func(ctx android.PackageVarContext) string {
		if override := ctx.Config().Getenv("SDCLANG_PATH"); override != "" {
			return override
		}
		return sdclangPath
	})

	// Override SDCLANG_PATH_2 if the variable is set in the environment
	pctx.VariableFunc("SDClangBin2", func(ctx android.PackageVarContext) string {
		if override := ctx.Config().Getenv("SDCLANG_PATH_2"); override != "" {
			return override
		}
		return sdclangPath2
	})

	// Override SDCLANG_COMMON_FLAGS if the variable is set in the environment
	pctx.VariableFunc("SDClangFlags", func(ctx android.PackageVarContext) string {
		if override := ctx.Config().Getenv("SDCLANG_COMMON_FLAGS"); override != "" {
			return override
		}
		return sdclangAEFlag + " " + sdclangFlags
	})

	// Override SDCLANG_COMMON_FLAGS_2 if the variable is set in the environment
	pctx.VariableFunc("SDClangFlags2", func(ctx android.PackageVarContext) string {
		if override := ctx.Config().Getenv("SDCLANG_COMMON_FLAGS_2"); override != "" {
			return override
		}
		return sdclangAEFlag + " " + sdclangFlags2
	})

	// Find the path to SDLLVM's ASan libraries
	// TODO (b/117846004): Disable setting SDClangAsanLibDir due to unit test path issues
	//absPath := sdclangPath
	//if envPath := android.SdclangEnv["SDCLANG_PATH"]; envPath != "" {
	//	absPath = envPath
	//}
	//if !filepath.IsAbs(absPath) {
	//	absPath = path.Join(androidRoot, absPath)
	//}
	//
	//libDirPrefix := "../lib/clang"
	//libDir, err := ioutil.ReadDir(path.Join(absPath, libDirPrefix))
	//if err != nil {
	//	libDirPrefix = "../lib64/clang"
	//	libDir, err = ioutil.ReadDir(path.Join(absPath, libDirPrefix))
	//}
	//if err != nil {
	//	panic(err)
	//}
	//if len(libDir) != 1 || !libDir[0].IsDir() {
	//	panic("Failed to find sanitizer libraries")
	//}
	//
	//pctx.StaticVariable("SDClangAsanLibDir", path.Join(absPath, libDirPrefix, libDir[0].Name(), "lib/linux"))
}

var HostPrebuiltTag = pctx.VariableConfigMethod("HostPrebuiltTag", android.Config.PrebuiltOS)

func bionicHeaders(kernelArch string) string {
	return strings.Join([]string{
		"-isystem bionic/libc/include",
		"-isystem bionic/libc/kernel/uapi",
		"-isystem bionic/libc/kernel/uapi/asm-" + kernelArch,
		"-isystem bionic/libc/kernel/android/scsi",
		"-isystem bionic/libc/kernel/android/uapi",
	}, " ")
}<|MERGE_RESOLUTION|>--- conflicted
+++ resolved
@@ -15,17 +15,13 @@
 package config
 
 import (
-<<<<<<< HEAD
 	"encoding/json"
 	"fmt"
 	//"io/ioutil"
 	"os"
 	//"path"
 	//"path/filepath"
-	"runtime"
 	"strconv"
-=======
->>>>>>> bda56078
 	"strings"
 
 	"android/soong/android"
