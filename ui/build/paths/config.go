// Copyright 2018 Google Inc. All rights reserved.
//
// Licensed under the Apache License, Version 2.0 (the "License");
// you may not use this file except in compliance with the License.
// You may obtain a copy of the License at
//
//     http://www.apache.org/licenses/LICENSE-2.0
//
// Unless required by applicable law or agreed to in writing, software
// distributed under the License is distributed on an "AS IS" BASIS,
// WITHOUT WARRANTIES OR CONDITIONS OF ANY KIND, either express or implied.
// See the License for the specific language governing permissions and
// limitations under the License.

package paths

import "runtime"

type PathConfig struct {
	// Whether to create the symlink in the new PATH for this tool.
	Symlink bool

	// Whether to log about usages of this tool to the soong.log
	Log bool

	// Whether to exit with an error instead of invoking the underlying tool.
	Error bool

	// Whether we use a toybox prebuilt for this tool. Since we don't have
	// toybox for Darwin, we'll use the host version instead.
	Toybox bool
}

var Allowed = PathConfig{
	Symlink: true,
	Log:     false,
	Error:   false,
}

var Forbidden = PathConfig{
	Symlink: false,
	Log:     true,
	Error:   true,
}

var Log = PathConfig{
	Symlink: true,
	Log: true,
	Error: false,
}

// The configuration used if the tool is not listed in the config below.
// Currently this will create the symlink, but log and error when it's used. In
// the future, I expect the symlink to be removed, and this will be equivalent
// to Forbidden.
var Missing = PathConfig{
	Symlink: true,
	Log:     true,
	Error:   true,
}

var Toybox = PathConfig{
	Symlink: false,
	Log:     true,
	Error:   true,
	Toybox:  true,
}

func GetConfig(name string) PathConfig {
	if config, ok := Configuration[name]; ok {
		return config
	}
	return Missing
}

var Configuration = map[string]PathConfig{
	"awk":       Allowed,
	"bash":      Allowed,
	"bc":        Allowed,
	"bzip2":     Allowed,
	"cp":        Allowed,
	"date":      Allowed,
	"dd":        Allowed,
	"diff":      Allowed,
	"egrep":     Allowed,
	"find":      Allowed,
	"fuser":     Allowed,
	"getopt":    Allowed,
	"git":       Allowed,
	"grep":      Allowed,
	"gzip":      Allowed,
	"hexdump":   Allowed,
	"hostname":  Allowed,
	"jar":       Allowed,
	"java":      Allowed,
	"javap":     Allowed,
	"lsof":      Allowed,
	"m4":        Allowed,
	"openssl":   Allowed,
	"patch":     Allowed,
<<<<<<< HEAD
	"perl":      Log,
	"pgrep":     Allowed,
	"pkill":     Allowed,
	"ps":        Allowed,
=======
>>>>>>> c0237c20
	"pstree":    Allowed,
	"python":    Allowed,
	"python2.7": Allowed,
	"python3":   Allowed,
	"realpath":  Allowed,
	"rsync":     Allowed,
	"sed":       Allowed,
	"sh":        Allowed,
	"tar":       Allowed,
	"timeout":   Allowed,
	"tr":        Allowed,
	"unzip":     Allowed,
	"xz":        Allowed,
	"zip":       Allowed,
	"zipinfo":   Allowed,

	// Host toolchain is removed. In-tree toolchain should be used instead.
	// GCC also can't find cc1 with this implementation.
	"ar":         Forbidden,
	"as":         Forbidden,
	"cc":         Forbidden,
	"clang":      Forbidden,
	"clang++":    Forbidden,
	"gcc":        Forbidden,
	"g++":        Forbidden,
	"ld":         Forbidden,
	"ld.bfd":     Forbidden,
	"ld.gold":    Forbidden,
	"pkg-config": Forbidden,

<<<<<<< HEAD
	// On linux we'll use the toybox version of these instead
	"basename": Toybox,
	"cat":      Toybox,
	// TODO (b/121282416): switch back to Toybox when build is hermetic
	"cmp":      Log,
	"comm":     Toybox,
	"cut":      Toybox,
	// TODO (b/121282416): switch back to Toybox when build is hermetic
	"dirname":  Log,
	"env":      Toybox,
	"head":     Toybox,
	"id":       Toybox,
	// TODO (b/121282416): switch back to Toybox when build is hermetic
	"mkdir":    Log,
	"od":       Toybox,
	// TODO (b/121282416): switch back to Toybox when build is hermetic
	"paste":    Log,
	"pwd":      Log,
	"rmdir":    Log,
	"setsid":   Toybox,
	"sleep":    Toybox,
	// TODO (b/121282416): switch back to Toybox when build is hermetic
	"tail":     Log,
	"tee":      Toybox,
	// TODO (b/121282416): switch back to Toybox when build is hermetic
	"touch":    Log,
	"true":     Toybox,
	"uname":    Toybox,
	"uniq":     Toybox,
	"unix2dos": Toybox,
	"whoami":   Toybox,
	// TODO (b/121282416): switch back to Toybox when build is hermetic
	"xxd":      Log,
=======
	// On Linux we'll use the toybox versions of these instead.
	"basename":  Toybox,
	"cat":       Toybox,
	"chmod":     Toybox,
	"cmp":       Toybox,
	"comm":      Toybox,
	"cut":       Toybox,
	"dirname":   Toybox,
	"du":        Toybox,
	"echo":      Toybox,
	"env":       Toybox,
	"expr":      Toybox,
	"head":      Toybox,
	"getconf":   Toybox,
	"id":        Toybox,
	"ln":        Toybox,
	"ls":        Toybox,
	"md5sum":    Toybox,
	"mkdir":     Toybox,
	"mktemp":    Toybox,
	"mv":        Toybox,
	"od":        Toybox,
	"paste":     Toybox,
	"pgrep":     Toybox,
	"pkill":     Toybox,
	"ps":        Toybox,
	"pwd":       Toybox,
	"readlink":  Toybox,
	"rm":        Toybox,
	"rmdir":     Toybox,
	"setsid":    Toybox,
	"sha1sum":   Toybox,
	"sha256sum": Toybox,
	"sha512sum": Toybox,
	"sleep":     Toybox,
	"sort":      Toybox,
	"stat":      Toybox,
	"tail":      Toybox,
	"tee":       Toybox,
	"touch":     Toybox,
	"true":      Toybox,
	"uname":     Toybox,
	"uniq":      Toybox,
	"unix2dos":  Toybox,
	"wc":        Toybox,
	"whoami":    Toybox,
	"which":     Toybox,
	"xargs":     Toybox,
	"xxd":       Toybox,
>>>>>>> c0237c20
}

func init() {
	if runtime.GOOS == "darwin" {
		Configuration["md5"] = Allowed
		Configuration["sw_vers"] = Allowed
		Configuration["xcrun"] = Allowed

		// We don't have toybox prebuilts for darwin, so allow the
		// host versions.
		for name, config := range Configuration {
			if config.Toybox {
				Configuration[name] = Allowed
			}
		}
	}
}<|MERGE_RESOLUTION|>--- conflicted
+++ resolved
@@ -98,13 +98,7 @@
 	"m4":        Allowed,
 	"openssl":   Allowed,
 	"patch":     Allowed,
-<<<<<<< HEAD
 	"perl":      Log,
-	"pgrep":     Allowed,
-	"pkill":     Allowed,
-	"ps":        Allowed,
-=======
->>>>>>> c0237c20
 	"pstree":    Allowed,
 	"python":    Allowed,
 	"python2.7": Allowed,
@@ -135,49 +129,16 @@
 	"ld.gold":    Forbidden,
 	"pkg-config": Forbidden,
 
-<<<<<<< HEAD
-	// On linux we'll use the toybox version of these instead
-	"basename": Toybox,
-	"cat":      Toybox,
-	// TODO (b/121282416): switch back to Toybox when build is hermetic
-	"cmp":      Log,
-	"comm":     Toybox,
-	"cut":      Toybox,
-	// TODO (b/121282416): switch back to Toybox when build is hermetic
-	"dirname":  Log,
-	"env":      Toybox,
-	"head":     Toybox,
-	"id":       Toybox,
-	// TODO (b/121282416): switch back to Toybox when build is hermetic
-	"mkdir":    Log,
-	"od":       Toybox,
-	// TODO (b/121282416): switch back to Toybox when build is hermetic
-	"paste":    Log,
-	"pwd":      Log,
-	"rmdir":    Log,
-	"setsid":   Toybox,
-	"sleep":    Toybox,
-	// TODO (b/121282416): switch back to Toybox when build is hermetic
-	"tail":     Log,
-	"tee":      Toybox,
-	// TODO (b/121282416): switch back to Toybox when build is hermetic
-	"touch":    Log,
-	"true":     Toybox,
-	"uname":    Toybox,
-	"uniq":     Toybox,
-	"unix2dos": Toybox,
-	"whoami":   Toybox,
-	// TODO (b/121282416): switch back to Toybox when build is hermetic
-	"xxd":      Log,
-=======
 	// On Linux we'll use the toybox versions of these instead.
 	"basename":  Toybox,
 	"cat":       Toybox,
 	"chmod":     Toybox,
-	"cmp":       Toybox,
+	// TODO (b/121282416): switch back to Toybox when build is hermetic
+	"cmp":       Log,
 	"comm":      Toybox,
 	"cut":       Toybox,
-	"dirname":   Toybox,
+	// TODO (b/121282416): switch back to Toybox when build is hermetic
+	"dirname":   Log,
 	"du":        Toybox,
 	"echo":      Toybox,
 	"env":       Toybox,
@@ -188,18 +149,22 @@
 	"ln":        Toybox,
 	"ls":        Toybox,
 	"md5sum":    Toybox,
-	"mkdir":     Toybox,
+	// TODO (b/121282416): switch back to Toybox when build is hermetic
+	"mkdir":     Log,
 	"mktemp":    Toybox,
 	"mv":        Toybox,
 	"od":        Toybox,
-	"paste":     Toybox,
+	// TODO (b/121282416): switch back to Toybox when build is hermetic
+	"paste":     Log,
 	"pgrep":     Toybox,
 	"pkill":     Toybox,
 	"ps":        Toybox,
-	"pwd":       Toybox,
+	// TODO (b/121282416): switch back to Toybox when build is hermetic
+	"pwd":       Log,
 	"readlink":  Toybox,
 	"rm":        Toybox,
-	"rmdir":     Toybox,
+	// TODO (b/121282416): switch back to Toybox when build is hermetic
+	"rmdir":     Log,
 	"setsid":    Toybox,
 	"sha1sum":   Toybox,
 	"sha256sum": Toybox,
@@ -207,9 +172,11 @@
 	"sleep":     Toybox,
 	"sort":      Toybox,
 	"stat":      Toybox,
-	"tail":      Toybox,
+	// TODO (b/121282416): switch back to Toybox when build is hermetic
+	"tail":      Log,
 	"tee":       Toybox,
-	"touch":     Toybox,
+	// TODO (b/121282416): switch back to Toybox when build is hermetic
+	"touch":     Log,
 	"true":      Toybox,
 	"uname":     Toybox,
 	"uniq":      Toybox,
@@ -218,8 +185,8 @@
 	"whoami":    Toybox,
 	"which":     Toybox,
 	"xargs":     Toybox,
-	"xxd":       Toybox,
->>>>>>> c0237c20
+	// TODO (b/121282416): switch back to Toybox when build is hermetic
+	"xxd":       Log,
 }
 
 func init() {
